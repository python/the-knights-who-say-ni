--- conflicted
+++ resolved
@@ -34,16 +34,7 @@
 
 {body}
 
-When your account is ready, please add a comment in this pull request \
-and a Python core developer will remove the `CLA not signed` label \
-to make the bot check again.
-
-<<<<<<< HEAD
-You can [check yourself](https://devguide.python.org/committing.html#checking-if-the-cla-has-been-received) \
-to see if the CLA has been received.
-=======
 You can [check yourself](https://check-python-cla.herokuapp.com/) to see if the CLA has been received.
->>>>>>> 772a9b7e
 
 Thanks again for your contribution, we look forward to reviewing it!
 """
